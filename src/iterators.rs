use crate::utils::distance_between;

use core::fmt::{self, Debug, Formatter};
use core::intrinsics;
use core::iter::{FusedIterator, TrustedLen};
use core::marker::{PhantomData, Send, Sync};
use core::mem::MaybeUninit;
use core::ptr;

#[cfg(feature = "std")]
use alloc::string::String;

#[cfg(feature = "std")]
use alloc::format;

/// Similar to [`Iter`](core::slice::Iter), but specifically implemented with StaticVecs in mind.
pub struct StaticVecIterConst<'a, T: 'a, const N: usize> {
  pub(crate) start: *const T,
  pub(crate) end: *const T,
  pub(crate) marker: PhantomData<&'a T>,
}

/// Similar to [`IterMut`](core::slice::IterMut), but specifically implemented with StaticVecs in
/// mind.
pub struct StaticVecIterMut<'a, T: 'a, const N: usize> {
  pub(crate) start: *mut T,
  pub(crate) end: *mut T,
  pub(crate) marker: PhantomData<&'a mut T>,
}

/// A "consuming" iterator that reads each element out of
/// a source StaticVec by value.
pub struct StaticVecIntoIter<T, const N: usize> {
  pub(crate) start: usize,
  pub(crate) end: usize,
  pub(crate) data: [MaybeUninit<T>; N],
}

impl<'a, T: 'a, const N: usize> StaticVecIterConst<'a, T, N> {
  /// Returns a string displaying the current values of the
  /// iterator's `start` and `end` elements on two separate lines.
  /// Locally requires that `T` implements [Debug](core::fmt::Debug)
  /// to make it possible to pretty-print the elements.
  #[cfg(feature = "std")]
  #[doc(cfg(feature = "std"))]
  #[inline(always)]
  pub fn bounds_to_string(&self) -> String
  where T: Debug {
    // Safety: `start` and `end` are never null.
    unsafe {
      format!(
        "Current value of element at `start`: {:?}\nCurrent value of element at `end`: {:?}",
        &*self.start,
        &*self.end.offset(-1)
      )
    }
  }

  /// Returns an immutable slice consisting of the elements in the range between the iterator's
  /// `start` and `end` pointers.
  #[inline(always)]
  pub fn as_slice(&self) -> &'a [T] {
    // Safety: `start` is never null. This function will "at worst" return an empty slice.
    unsafe { &*ptr::slice_from_raw_parts(self.start, self.len()) }
  }
}

impl<'a, T: 'a, const N: usize> Iterator for StaticVecIterConst<'a, T, N> {
  type Item = &'a T;
  #[inline(always)]
  fn next(&mut self) -> Option<Self::Item> {
    match distance_between(self.end, self.start) {
      0 => None,
      _ => unsafe {
        let res = Some(&*self.start);
        self.start = match intrinsics::size_of::<T>() {
          0 => (self.start as usize + 1) as *const _,
          _ => self.start.offset(1),
        };
        res
      },
    }
  }

  #[inline(always)]
  fn size_hint(&self) -> (usize, Option<usize>) {
    let len = distance_between(self.end, self.start);
    (len, Some(len))
  }
}

impl<'a, T: 'a, const N: usize> DoubleEndedIterator for StaticVecIterConst<'a, T, N> {
  #[inline(always)]
  fn next_back(&mut self) -> Option<Self::Item> {
    match distance_between(self.end, self.start) {
      0 => None,
      _ => unsafe {
        self.end = match intrinsics::size_of::<T>() {
          0 => (self.end as usize - 1) as *const _,
          _ => self.end.offset(-1),
        };
        Some(&*self.end)
      },
    }
  }
}

impl<'a, T: 'a, const N: usize> ExactSizeIterator for StaticVecIterConst<'a, T, N> {
  #[inline(always)]
  fn len(&self) -> usize {
    distance_between(self.end, self.start)
  }

  #[inline(always)]
  fn is_empty(&self) -> bool {
    distance_between(self.end, self.start) == 0
  }
}

impl<'a, T: 'a, const N: usize> FusedIterator for StaticVecIterConst<'a, T, N> {}
unsafe impl<'a, T: 'a, const N: usize> TrustedLen for StaticVecIterConst<'a, T, N> {}
unsafe impl<'a, T: 'a + Sync, const N: usize> Sync for StaticVecIterConst<'a, T, N> {}
unsafe impl<'a, T: 'a + Sync, const N: usize> Send for StaticVecIterConst<'a, T, N> {}

impl<'a, T: 'a, const N: usize> Clone for StaticVecIterConst<'a, T, N> {
  #[inline(always)]
  fn clone(&self) -> Self {
    Self {
      start: self.start,
      end: self.end,
      marker: self.marker,
    }
  }
}

impl<'a, T: 'a + Debug, const N: usize> Debug for StaticVecIterConst<'a, T, N> {
  #[inline(always)]
  fn fmt(&self, f: &mut Formatter) -> fmt::Result {
    f.debug_list().entries(self.as_slice()).finish()
  }
}

impl<'a, T: 'a, const N: usize> StaticVecIterMut<'a, T, N> {
  /// Returns a string displaying the current values of the
  /// iterator's `start` and `end` elements on two separate lines.
  /// Locally requires that `T` implements [Debug](core::fmt::Debug)
  /// to make it possible to pretty-print the elements.
  #[cfg(feature = "std")]
  #[doc(cfg(feature = "std"))]
  #[inline(always)]
  pub fn bounds_to_string(&self) -> String
  where T: Debug {
    // Safety: `start` and `end` are never null.
    unsafe {
      format!(
        "Current value of element at `start`: {:?}\nCurrent value of element at `end`: {:?}",
        &*self.start,
        &*self.end.offset(-1)
      )
    }
  }

  /// Returns an immutable slice consisting of the elements in the range between the iterator's
  /// `start` and `end` pointers. Though this is a mutable iterator, the slice cannot be mutable
  /// as it would lead to aliasing issues.
  #[inline(always)]
  pub fn as_slice(&self) -> &'a [T] {
    // Safety: `start` is never null. This function will "at worst" return an empty slice.
    unsafe { &*ptr::slice_from_raw_parts(self.start, self.len()) }
  }
}

impl<'a, T: 'a, const N: usize> Iterator for StaticVecIterMut<'a, T, N> {
  type Item = &'a mut T;
  #[inline(always)]
  fn next(&mut self) -> Option<Self::Item> {
    match distance_between(self.end, self.start) {
      0 => None,
      _ => unsafe {
        let res = Some(&mut *self.start);
        self.start = match intrinsics::size_of::<T>() {
          0 => (self.start as usize + 1) as *mut _,
          _ => self.start.offset(1),
        };
        res
      },
    }
  }

  #[inline(always)]
  fn size_hint(&self) -> (usize, Option<usize>) {
    let len = distance_between(self.end, self.start);
    (len, Some(len))
  }
}

impl<'a, T: 'a, const N: usize> DoubleEndedIterator for StaticVecIterMut<'a, T, N> {
  #[inline(always)]
  fn next_back(&mut self) -> Option<Self::Item> {
    match distance_between(self.end, self.start) {
      0 => None,
      _ => unsafe {
        self.end = match intrinsics::size_of::<T>() {
          0 => (self.end as usize - 1) as *mut _,
          _ => self.end.offset(-1),
        };
        Some(&mut *self.end)
      },
    }
  }
}

impl<'a, T: 'a, const N: usize> ExactSizeIterator for StaticVecIterMut<'a, T, N> {
  #[inline(always)]
  fn len(&self) -> usize {
    distance_between(self.end, self.start)
  }

  #[inline(always)]
  fn is_empty(&self) -> bool {
    distance_between(self.end, self.start) == 0
  }
}

impl<'a, T: 'a, const N: usize> FusedIterator for StaticVecIterMut<'a, T, N> {}
unsafe impl<'a, T: 'a, const N: usize> TrustedLen for StaticVecIterMut<'a, T, N> {}
unsafe impl<'a, T: 'a + Sync, const N: usize> Sync for StaticVecIterMut<'a, T, N> {}
unsafe impl<'a, T: 'a + Sync, const N: usize> Send for StaticVecIterMut<'a, T, N> {}

impl<'a, T: 'a + Debug, const N: usize> Debug for StaticVecIterMut<'a, T, N> {
  #[inline(always)]
  fn fmt(&self, f: &mut Formatter) -> fmt::Result {
    f.debug_list().entries(self.as_slice()).finish()
  }
}

impl<T, const N: usize> StaticVecIntoIter<T, N> {
  /// Returns a string displaying the current values of the
  /// iterator's `start` and `end` elements on two separate lines.
  /// Locally requires that `T` implements [Debug](core::fmt::Debug)
  /// to make it possible to pretty-print the elements.
  #[cfg(feature = "std")]
  #[doc(cfg(feature = "std"))]
  #[inline(always)]
  pub fn bounds_to_string(&self) -> String
  where T: Debug {
    // Safety: `start` and `end` are never out of bounds.
    unsafe {
      format!(
        "Current value of element at `start`: {:?}\nCurrent value of element at `end`: {:?}",
<<<<<<< HEAD
        self.data.get_unchecked(self.start).get_ref(),
        self.data.get_unchecked(self.end - 1).get_ref()
=======
        &*self.data.ptr_at_unchecked(self.start),
        &*self.data.ptr_at_unchecked(self.end - 1)
>>>>>>> 34f7ec33
      )
    }
  }

  /// Returns an immutable slice consisting of the elements in the range between the iterator's
  /// `start` and `end` indices.
  #[inline(always)]
  pub fn as_slice(&self) -> &[T] {
    // Safety: `start` is never null. This function will "at worst" return an empty slice.
<<<<<<< HEAD
    unsafe { slice::from_raw_parts(self.data.get_unchecked(self.start).as_ptr(), self.len()) }
=======
    unsafe { &*ptr::slice_from_raw_parts(self.data.ptr_at_unchecked(self.start), self.len()) }
>>>>>>> 34f7ec33
  }
}

impl<T, const N: usize> Iterator for StaticVecIntoIter<T, N> {
  type Item = T;
  #[inline(always)]
  fn next(&mut self) -> Option<Self::Item> {
    match self.end - self.start {
      0 => None,
      _ => {
        let res = Some(unsafe { self.data.get_unchecked(self.start).read() });
        self.start += 1;
        res
      }
    }
  }

  #[inline(always)]
  fn size_hint(&self) -> (usize, Option<usize>) {
    let len = self.end - self.start;
    (len, Some(len))
  }
}

impl<T, const N: usize> DoubleEndedIterator for StaticVecIntoIter<T, N> {
  #[inline(always)]
  fn next_back(&mut self) -> Option<Self::Item> {
    match self.end - self.start {
      0 => None,
      _ => {
        self.end -= 1;
        Some(unsafe { self.data.get_unchecked(self.end).read() })
      }
    }
  }
}

impl<T, const N: usize> ExactSizeIterator for StaticVecIntoIter<T, N> {
  #[inline(always)]
  fn len(&self) -> usize {
    self.end - self.start
  }

  #[inline(always)]
  fn is_empty(&self) -> bool {
    self.end - self.start == 0
  }
}

impl<T, const N: usize> FusedIterator for StaticVecIntoIter<T, N> {}
unsafe impl<T, const N: usize> TrustedLen for StaticVecIntoIter<T, N> {}
unsafe impl<T: Sync, const N: usize> Sync for StaticVecIntoIter<T, N> {}
unsafe impl<T: Sync, const N: usize> Send for StaticVecIntoIter<T, N> {}

impl<T: Debug, const N: usize> Debug for StaticVecIntoIter<T, N> {
  #[inline(always)]
  fn fmt(&self, f: &mut Formatter) -> fmt::Result {
    f.debug_list().entries(self.as_slice()).finish()
  }
}

impl<T, const N: usize> Drop for StaticVecIntoIter<T, N> {
  #[inline(always)]
  fn drop(&mut self) {
    let item_count = self.len();
    match item_count {
      0 => (),
      _ => unsafe {
<<<<<<< HEAD
        ptr::drop_in_place(slice::from_raw_parts_mut(
          self.data.get_unchecked_mut(self.start).as_mut_ptr(),
=======
        ptr::drop_in_place(ptr::slice_from_raw_parts_mut(
          self.data.mut_ptr_at_unchecked(self.start),
>>>>>>> 34f7ec33
          item_count,
        ))
      },
    }
  }
}<|MERGE_RESOLUTION|>--- conflicted
+++ resolved
@@ -33,7 +33,7 @@
 pub struct StaticVecIntoIter<T, const N: usize> {
   pub(crate) start: usize,
   pub(crate) end: usize,
-  pub(crate) data: [MaybeUninit<T>; N],
+  pub(crate) data: MaybeUninit<[T; N]>,
 }
 
 impl<'a, T: 'a, const N: usize> StaticVecIterConst<'a, T, N> {
@@ -248,13 +248,8 @@
     unsafe {
       format!(
         "Current value of element at `start`: {:?}\nCurrent value of element at `end`: {:?}",
-<<<<<<< HEAD
-        self.data.get_unchecked(self.start).get_ref(),
-        self.data.get_unchecked(self.end - 1).get_ref()
-=======
-        &*self.data.ptr_at_unchecked(self.start),
-        &*self.data.ptr_at_unchecked(self.end - 1)
->>>>>>> 34f7ec33
+        (self.data.as_ptr() as *const T).add(self.start),
+        (self.data.as_ptr() as *const T).add(self.end - 1)
       )
     }
   }
@@ -264,11 +259,7 @@
   #[inline(always)]
   pub fn as_slice(&self) -> &[T] {
     // Safety: `start` is never null. This function will "at worst" return an empty slice.
-<<<<<<< HEAD
-    unsafe { slice::from_raw_parts(self.data.get_unchecked(self.start).as_ptr(), self.len()) }
-=======
-    unsafe { &*ptr::slice_from_raw_parts(self.data.ptr_at_unchecked(self.start), self.len()) }
->>>>>>> 34f7ec33
+    unsafe { &*ptr::slice_from_raw_parts((self.data.as_ptr() as *const T).add(self.start), self.len()) }
   }
 }
 
@@ -337,13 +328,8 @@
     match item_count {
       0 => (),
       _ => unsafe {
-<<<<<<< HEAD
-        ptr::drop_in_place(slice::from_raw_parts_mut(
-          self.data.get_unchecked_mut(self.start).as_mut_ptr(),
-=======
         ptr::drop_in_place(ptr::slice_from_raw_parts_mut(
-          self.data.mut_ptr_at_unchecked(self.start),
->>>>>>> 34f7ec33
+          (self.data.as_mut_ptr() as *mut T).add(self.start),
           item_count,
         ))
       },
